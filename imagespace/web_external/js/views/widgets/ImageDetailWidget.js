--- conflicted
+++ resolved
@@ -65,12 +65,8 @@
     },
 
     render: function () {
-<<<<<<< HEAD
         // If ads have already been retrieved, or it's an uploaded image with no relevant ads, render
-        if (this.image.has('relevantAds') || this.image instanceof imagespace.models.UploadedImageModel) {
-=======
-        if (this.image.has('_relevantAds')) {
->>>>>>> 17e470f5
+        if (this.image.has('_relevantAds') || this.image instanceof imagespace.models.UploadedImageModel) {
             return this._render();
         } else {
             girder.restRequest({
