--- conflicted
+++ resolved
@@ -24,8 +24,6 @@
     event.info['fq'] = ['mainType:image']
     event.addResponse(event.info)
 
-
-<<<<<<< HEAD
 def uppercase_basename_for_resourcenames(event):
     """
     Certain searches were indexed before conversion of the Solr index, so they pass
@@ -36,7 +34,8 @@
         event.info['values'] = [os.path.basename(x).upper() for x in
                                 event.info['values']]
         event.addResponse(event.info)
-=======
+
+
 def uppercase_result_filenames(event):
     def filenameUpper(filename):
         path = filename.replace('file:', '')
@@ -47,7 +46,6 @@
         doc['id'] = filenameUpper(doc['id'])
 
     event.addResponse(event.info)
->>>>>>> e57ce947
 
 
 def load(info):
@@ -55,12 +53,6 @@
                 'adjust_qparams_for_maintype',
                 add_maintype_to_qparams)
 
-<<<<<<< HEAD
     events.bind('imagespace.solr_documents_from_field',
                 'upperbase_basename_for_resourcenames',
-                uppercase_basename_for_resourcenames)
-=======
-    events.bind('imagespace.imagesearch.results',
-                'uppercase_result_filenames',
-                uppercase_result_filenames)
->>>>>>> e57ce947
+                uppercase_basename_for_resourcenames)